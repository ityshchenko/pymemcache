--- conflicted
+++ resolved
@@ -1,7 +1,6 @@
 [wheel]
 universal = true
 
-<<<<<<< HEAD
 [pytest]
 norecursedirs = build docs/_build *.egg .tox *.venv
 addopts =
@@ -17,8 +16,7 @@
 markers =
     unit
     integration
-=======
+
 [flake8]
 exclude = pymemcache/test/
-show-source = True
->>>>>>> ace2cd33
+show-source = True